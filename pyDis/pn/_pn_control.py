--- conflicted
+++ resolved
@@ -479,11 +479,7 @@
                 outstream.write('Average Peierls stress = %.6f %s\n' %
                                                     (self.taup_av, units))
                                                     
-<<<<<<< HEAD
             outstream.write('Peierls barrier: %.3f eV/Ang\n' % self.wp_av)
-=======
-            outstream.write('Peierls barrier: %.3f eV / ang.\n' % self.wp_av)
->>>>>>> 556e3422
             
         if self.prop('max_rho'):
             outstream.write('Maximum density: %.3f\n' % self.max_density)
